/*
* ========================================================================== *
*                                                                            *
*    This file is part of the Openterface Mini KVM                           *
*                                                                            *
*    Copyright (C) 2024   <info@openterface.com>                             *
*                                                                            *
*    This program is free software: you can redistribute it and/or modify    *
*    it under the terms of the GNU General Public License as published by    *
*    the Free Software Foundation version 3.                                 *
*                                                                            *
*    This program is distributed in the hope that it will be useful, but     *
*    WITHOUT ANY WARRANTY; without even the implied warranty of              *
*    MERCHANTABILITY or FITNESS FOR A PARTICULAR PURPOSE. See the GNU        *
*    General Public License for more details.                                *
*                                                                            *
*    You should have received a copy of the GNU General Public License       *
*    along with this program. If not, see <http://www.gnu.org/licenses/>.    *
*                                                                            *
* ========================================================================== *
*/

import SwiftUI
import Foundation
import Vision
import AppKit
import WebKit
import PDFKit
import KeyboardShortcuts
import CoreTransferable
import AVFoundation
import CoreAudio

@main
struct openterfaceApp: App {
    
    @NSApplicationDelegateAdaptor(AppDelegate.self) private var appDelegate
    @StateObject private var appState = AppState()
    
    // Protocol-based dependencies - using computed properties since App structs are immutable
    private var logger: LoggerProtocol { DependencyContainer.shared.resolve(LoggerProtocol.self) }
    private var audioManager: AudioManagerProtocol { DependencyContainer.shared.resolve(AudioManagerProtocol.self) }
    private var mouseManager: MouseManagerProtocol { DependencyContainer.shared.resolve(MouseManagerProtocol.self) }
    private var keyboardManager: KeyboardManagerProtocol { DependencyContainer.shared.resolve(KeyboardManagerProtocol.self) }
    private var hidManager: HIDManagerProtocol { DependencyContainer.shared.resolve(HIDManagerProtocol.self) }
    private var serialPortManager: SerialPortManagerProtocol { DependencyContainer.shared.resolve(SerialPortManagerProtocol.self) }
    private var floatingKeyboardManager: FloatingKeyboardManagerProtocol { DependencyContainer.shared.resolve(FloatingKeyboardManagerProtocol.self) }
    private var tipLayerManager: TipLayerManagerProtocol { DependencyContainer.shared.resolve(TipLayerManagerProtocol.self) }
    private var cameraManager: CameraManagerProtocol { DependencyContainer.shared.resolve(CameraManagerProtocol.self) }
    
    init() {
        // Setup dependencies before UI construction to ensure they're available
        AppDelegate.setupDependencies(container: DependencyContainer.shared)
        
        // Initialize audio after dependencies are set up
        DispatchQueue.main.asyncAfter(deadline: .now() + 0.1) {
            let audioMgr = DependencyContainer.shared.resolve(AudioManagerProtocol.self)
            audioMgr.initializeAudio()
        }
    }
    
    @State private var relativeTitle = "Relative"
    @State private var absoluteTitle = "Absolute ✓"
    @State private var logModeTitle = "No logging ✓"
    @State private var mouseHideTitle = "Auto-hide in Control Mode"
    @State private var pasteBehaviorTitle = "Ask Every Time"
    
    @State private var _isSwitchToggleOn = false
    @State private var _isLockSwitch = true
<<<<<<< HEAD
    @State private var _isAudioEnabled = false
    @State private var _isRecording = false
    @State private var _canTakePicture = false
=======
    @State private var _isAudioEnabled = UserSettings.shared.isAudioEnabled  // Initialize with saved preference
    @State private var _isShowingAudioSourceDropdown = false
>>>>>>> b4ae34b6
    
    @State private var  _hasHdmiSignal: Bool?
    @State private var  _isKeyboardConnected: Bool?
    @State private var  _isMouseConnected: Bool?
    @State private var  _isSwitchToHost: Bool?
    @State private var  _isMouseLoopRunning: Bool = false
    
    // Add state debounce cache variables
    @State private var lastUpdateTime: Date = Date()
    @State private var updateDebounceInterval: TimeInterval = 0.5 // 500ms debounce time
    
    @State private var showButtons = false
    
    @State private var _resolution = (width: "", height: "")
    @State private var _fps = ""
    @State private var _ms2109version = ""
    @State private var _pixelClock = ""
    
    // Add serial port information state variables
    @State private var _serialPortName: String = "N/A"
    @State private var _serialPortBaudRate: Int = 0

    var log: LoggerProtocol { DependencyContainer.shared.resolve(LoggerProtocol.self) }
    let timer = Timer.publish(every: 1, on: .main, in: .common).autoconnect()

    
    var body: some Scene {
        WindowGroup(id: UserSettings.shared.mainWindownName) {
            ZStack(alignment: .top) {
                VStack(alignment: .leading){}
                .padding()
                .background(Color.gray.opacity(0))
                .cornerRadius(10)
                .opacity(showButtons ? 1 : 0)
                .offset(y: showButtons ? 20 : -100)
                .animation(.easeInOut(duration: 0.5), value: showButtons)
                .zIndex(100)
                ContentView()
                    .navigationTitle("Openterface Mini-KVM")
                    .toolbar {
                        ToolbarItemGroup(placement: .automatic) {
                            Button {
                                floatingKeyboardManager.showFloatingKeysWindow()
                            } label: {
                                Image(systemName: showButtons ? "keyboard" : "keyboard.chevron.compact.down.fill")
                            }
<<<<<<< HEAD
                            
                            Button(action: {}) {
                                Image(systemName: "poweron") // spacer
                            }
                            .disabled(true)
                            .buttonStyle(PlainButtonStyle())
                            
                            Button {
                                toggleAudio(isEnabled: !_isAudioEnabled)
=======
                        }
                        ToolbarItem(placement: .automatic) {
                            Image(systemName: "poweron") // spacer
                        }
                        ToolbarItem(placement: .automatic) {
                            Menu {
                                Button(action: {
                                    toggleAudio(isEnabled: !_isAudioEnabled)
                                }) {
                                    Label(_isAudioEnabled ? "Mute Audio" : "Unmute Audio", 
                                          systemImage: _isAudioEnabled ? "speaker.slash" : "speaker.wave.3")
                                }
                                
                                Divider()

                                Menu("Audio Settings") {
                                    AudioSourceMenuContent(audioManager: audioManager as! AudioManager)
                                }
>>>>>>> b4ae34b6
                            } label: {
                                Image(systemName: _isAudioEnabled ? "speaker.wave.3.fill" : "speaker.slash.fill")
                                    .resizable()
                                    .aspectRatio(contentMode: .fit)
                                    .frame(width: 16, height: 16)
                                    .foregroundColor(_isAudioEnabled ? .green : .red)
                            }
<<<<<<< HEAD
                            .help(_isAudioEnabled ? "Close audio" : "Open audio")
                            
                            Button {
                                cameraManager.takePicture()
                            } label: {
                                Image(systemName: "camera.fill")
                                    .resizable()
                                    .aspectRatio(contentMode: .fit)
                                    .frame(width: 16, height: 16)
                                    .foregroundColor(_canTakePicture ? .blue : .gray)
                            }
                            .help("Take Picture")
                            .disabled(!_canTakePicture)
                            
                            Button {
                                if _isRecording {
                                    cameraManager.stopVideoRecording()
                                } else {
                                    cameraManager.startVideoRecording()
                                }
                            } label: {
                                Image(systemName: _isRecording ? "record.circle.fill" : "record.circle")
                                    .resizable()
                                    .aspectRatio(contentMode: .fit)
                                    .frame(width: 16, height: 16)
                                    .foregroundColor(_isRecording ? .red : (_canTakePicture ? .blue : .gray))
                            }
                            .help(_isRecording ? "Stop Recording" : "Start Video Recording")
                            .disabled(!_canTakePicture)
                            
                            Button {
=======
                            .help("""
                                Audio controls - Click to toggle audio or change settings
                                
                                Status: \(_isAudioEnabled ? "Enabled" : "Disabled")
                                Input: \((audioManager as! AudioManager).selectedInputDevice?.name ?? "None")
                                Output: \((audioManager as! AudioManager).selectedOutputDevice?.name ?? "None")
                                """)
                        }
                        ToolbarItem(placement: .automatic) {
                            Button(action: {
>>>>>>> b4ae34b6
                                showAspectRatioSelectionWindow()
                            } label: {
                                Image(systemName: "display")
                                    .resizable()
                                    .frame(width: 14, height: 14)
                                    .foregroundColor(colorForConnectionStatus(_hasHdmiSignal))
                            }
                            .help("Click to view Target Aspect Ratio...")
                        }
                        
                        ToolbarItem(placement: .primaryAction) {
                            ResolutionView(
                                width: _resolution.width, 
                                height: _resolution.height,
                                fps: _fps,
                                helpText:   "Input Resolution: \(_resolution.width)x\(_resolution.height)\n" +
                                            "Capture Resolution: 1920x1080\n" +
                                            "Refresh Rate: \(_fps) Hz\n" +
                                            "Pixel Clock: \(_pixelClock) MHz\n" +
                                            "HTotal: \(AppStatus.hidInputHTotal)\n" + 
                                            "VTotal: \(AppStatus.hidInputVTotal)\n" +
                                            "Hst: \(AppStatus.hidInputHst)\n" +
                                            "Vst: \(AppStatus.hidInputVst)\n" +
                                            "Hsync Width: \(AppStatus.hidInputHsyncWidth)\n" +
                                            "Vsync Width: \(AppStatus.hidInputVsyncWidth)"
                            )
                        }
                        
                        ToolbarItem(placement: .automatic) {
                            Button(action: {
                                // Add your code to execute when the button is clicked, e.g., open a window
                                showUSBDevicesWindow()
                            }) {
                                HStack {
                                    Image(systemName: "keyboard.fill")
                                        .resizable()
                                        .frame(width: 16, height: 12)
                                        .foregroundColor(colorForConnectionStatus(_isKeyboardConnected))
                                    Image(systemName: _isMouseLoopRunning ? "cursor.rays" : "computermouse.fill")
                                        .resizable()
                                        .frame(width: _isMouseLoopRunning ? 14 : 10, height: 12)
                                        .foregroundColor(colorForConnectionStatus(_isMouseConnected))
                                }
                            }
                            .help(
                                """
                                KeyBoard: \(
                                    _isKeyboardConnected == true ? "Connected" :
                                    _isKeyboardConnected == false ? "Not found" : "Unknown"
                                )
                                Mouse: \(
                                    _isMouseConnected == true ? "Connected" :
                                    _isMouseConnected == false ? "Not found" : "Unknown"
                                )

                                Click to view USB device details
                                """
                            )
                        }
                    
                        
                        // Add serial port information display
                        ToolbarItem(placement: .automatic) {
                            SerialInfoView(portName: _serialPortName, baudRate: _serialPortBaudRate)
                        }
                        ToolbarItem(placement: .automatic) {
                            Button(action: {}) {
                                Image(systemName: "poweron") // spacer
                            }
                            .disabled(true)
                            .buttonStyle(PlainButtonStyle())
                        }
                        ToolbarItemGroup(placement: .automatic) {
                            Toggle(isOn: $_isSwitchToggleOn) {
                                Image(_isSwitchToggleOn ? "Target_icon" : "Host_icon")
                                    .resizable()
                                    .aspectRatio(contentMode: .fit)
                                    .frame(width: 20, height: 15)
                                Text(_isSwitchToggleOn ? "Target" : "Host")
                            }
                            .toggleStyle(SwitchToggleStyle(width: 30, height: 16))
                            .onChange(of: _isSwitchToggleOn) { newValue in
                                handleSwitchToggle(isOn: newValue)
                            }
                        }
                    }
                    .onReceive(timer) { _ in
                        // Initialize paste behavior title on first run
                        if pasteBehaviorTitle == "Ask Every Time" {
                            pasteBehaviorTitle = UserSettings.shared.pasteBehavior.menuDisplayName
                        }
                        
                        // Add debounce mechanism to avoid frequent status updates
                        let now = Date()
                        guard now.timeIntervalSince(lastUpdateTime) >= updateDebounceInterval else {
                            return // Skip this update if not enough time has passed since last update
                        }
                        
                        // Only update UI variables when status actually changes
                        let newKeyboardConnected = AppStatus.isKeyboardConnected
                        let newMouseConnected = AppStatus.isMouseConnected
                        let newSwitchToggleOn = AppStatus.isSwitchToggleOn
                        let newHdmiSignal = AppStatus.hasHdmiSignal
                        let newSerialPortName = AppStatus.serialPortName
                        let newSerialPortBaudRate = AppStatus.serialPortBaudRate
                        let newAudioEnabled = AppStatus.isAudioEnabled
                        
                        // Update camera status
                        cameraManager.updateStatus()
                        let newIsRecording = cameraManager.isRecording
                        let newCanTakePicture = cameraManager.canTakePicture

                        
                        var stateChanged = false
                        
                        if _isKeyboardConnected != newKeyboardConnected {
                            _isKeyboardConnected = newKeyboardConnected
                            stateChanged = true
                        }
                        
                        if _isMouseConnected != newMouseConnected {
                            _isMouseConnected = newMouseConnected
                            stateChanged = true
                        }
                        
                        if _isSwitchToggleOn != newSwitchToggleOn {
                            _isSwitchToggleOn = newSwitchToggleOn
                            stateChanged = true
                        }
                        
                        if _hasHdmiSignal != newHdmiSignal {
                            _hasHdmiSignal = newHdmiSignal
                            stateChanged = true
                        }
                        
                        if _serialPortName != newSerialPortName {
                            _serialPortName = newSerialPortName
                            stateChanged = true
                        }
                        
                        if _serialPortBaudRate != newSerialPortBaudRate {
                            _serialPortBaudRate = newSerialPortBaudRate
                            stateChanged = true
                        }
                        
                        if _isAudioEnabled != newAudioEnabled {
                            _isAudioEnabled = newAudioEnabled
                            stateChanged = true
                        }
                        
                        if _isRecording != newIsRecording {
                            _isRecording = newIsRecording
                            stateChanged = true
                        }
                        
                        if _canTakePicture != newCanTakePicture {
                            _canTakePicture = newCanTakePicture
                            stateChanged = true
                        }
                        
                        // Check mouse loop status
                        let isMouseRunning = mouseManager.getMouseLoopRunning()
                        if _isMouseLoopRunning != isMouseRunning {
                            _isMouseLoopRunning = isMouseRunning
                            stateChanged = true
                        }
                        
                        let pixelClockValue = Double(AppStatus.hidReadPixelClock) / 100.0
                        _pixelClock = String(format: "%.2f", pixelClockValue)

                        // Only update resolution display when state changes or HDMI signal status needs updating
                        if stateChanged || _hasHdmiSignal != nil {
                            if _hasHdmiSignal == nil {
                                _resolution.width = "-"
                                _resolution.height = "-"
                                _fps = "-"
                            } else if _hasHdmiSignal == false {
                                _resolution.width = "?"
                                _resolution.height = "?"
                                _fps = "?"
                            } else {
                                if (pixelClockValue > 189.0){ // The magic value for MS2109 4K resolution correction
                                    _resolution.width = "\(AppStatus.hidReadResolusion.width*2)"
                                    _resolution.height = "\(AppStatus.hidReadResolusion.height*2)"
                                }else{
                                    _resolution.width = "\(AppStatus.hidReadResolusion.width)"
                                    _resolution.height = "\(AppStatus.hidReadResolusion.height)"
                                }
                                _fps = "\(AppStatus.hidReadFps)"
                            }
                        }
                        
                        // If state has changed, update the last update time
                        if stateChanged {
                            lastUpdateTime = now
                        }
                    }
            }
        }
        .commands {
            // Customize menu
            CommandMenu("Settings") {
                Menu("Cursor Behavior") {
                    Button(action: {
                        UserSettings.shared.isAbsoluteModeMouseHide = !UserSettings.shared.isAbsoluteModeMouseHide
                        if UserSettings.shared.isAbsoluteModeMouseHide {
                            mouseHideTitle = "Always Show Host Cursor"
                        } else {
                            mouseHideTitle = "Auto-hide Host Cursor"
                        }
                    }, label: {
                        Text(mouseHideTitle)
                    })
                }
                Menu("Mouse Mode"){
                    Button(action: {
                        relativeTitle = "Relative ✓"
                        absoluteTitle = "Absolute"
                        UserSettings.shared.MouseControl = .relative
                        NotificationCenter.default.post(name: .enableRelativeModeNotification, object: nil)
                        NSCursor.hide()
                    }) {
                        Text(relativeTitle)
                    }
                    Button(action: {
                        relativeTitle = "Relative"
                        absoluteTitle = "Absolute ✓"
                        UserSettings.shared.MouseControl = .absolute
                        NSCursor.unhide()
                    }) {
                        Text(absoluteTitle)
                    }
                }                         
                Menu("Audio Control") {
                    Button(action: {
                        toggleAudio(isEnabled: true)
                    }) {
                        Text("Enable Audio")
                    }
                    .disabled(_isAudioEnabled)
                    
                    Button(action: {
                        toggleAudio(isEnabled: false)
                    }) {
                        Text("Disable Audio")
                    }
                    .disabled(!_isAudioEnabled)
                    
                    Divider()
                    
                    Menu("Audio Input Devices") {
                        if (audioManager as! AudioManager).availableInputDevices.isEmpty {
                            Text("No input devices available")
                                .foregroundColor(.secondary)
                        } else {
                            ForEach((audioManager as! AudioManager).availableInputDevices) { device in
                                Button(action: {
                                    (audioManager as! AudioManager).selectInputDevice(device)
                                }) {
                                    HStack {
                                        Text(device.name)
                                        if (audioManager as! AudioManager).selectedInputDevice?.deviceID == device.deviceID {
                                            Text("✓")
                                        }
                                    }
                                }
                            }
                        }
                        
                        Divider()
                        
                        Button("Refresh Input Devices") {
                            (audioManager as! AudioManager).updateAvailableAudioDevices()
                        }
                    }
                    
                    Menu("Audio Output Devices") {
                        Text("Output devices: \((audioManager as! AudioManager).availableOutputDevices.count)")
                            .foregroundColor(.blue)
                        
                        if (audioManager as! AudioManager).availableOutputDevices.isEmpty {
                            Text("No output devices available")
                                .foregroundColor(.secondary)
                        } else {
                            Button("List Output Devices") {
                                print("Settings: Output devices available:")
                                for device in (audioManager as! AudioManager).availableOutputDevices {
                                    print("Settings: - \(device.name)")
                                }
                            }
                        }
                        
                        Divider()
                        
                        Button("Refresh Output Devices") {
                            print("Settings: Refreshing output devices")
                            (audioManager as! AudioManager).updateAvailableAudioDevices()
                        }
                    }
                }
                Menu("Camera Control") {
                    Button(action: {
                        cameraManager.takePicture()
                    }) {
                        Text("Take Picture")
                    }
                    .disabled(!_canTakePicture)
                    
                    Button(action: {
                        if _isRecording {
                            cameraManager.stopVideoRecording()
                        } else {
                            cameraManager.startVideoRecording()
                        }
                    }) {
                        Text(_isRecording ? "Stop Recording" : "Start Recording")
                    }
                    .disabled(!_canTakePicture)
                    
                    Divider()
                    
                    Button(action: {
                        if let capturesURL = cameraManager.getSavedFilesDirectory() {
                            NSWorkspace.shared.selectFile(nil, inFileViewerRootedAtPath: capturesURL.path)
                        }
                    }) {
                        Text("Show Captures Folder")
                    }
                }
                Menu("Logging Setting"){
                    Button(action: {
                        AppStatus.isLogMode = false
                        logModeTitle = "No logging ✓"
                        log.writeLogFile(string: "Disable Log Mode!")
                        log.closeLogFile()
                        log.logToFile = false
                    }) {
                        Text(logModeTitle == "No logging ✓" ? "No logging ✓" : "No logging")
                    }
                    
                    Button(action: {
                        AppStatus.isLogMode = true
                        logModeTitle = "Log to file ✓"
                        if log.checkLogFileExist() {
                            log.openLogFile()
                        } else {
                            log.createLogFile()
                        }
                        log.logToFile = true
                        log.writeLogFile(string: "Enable Log Mode!")
                    }) {
                        Text(logModeTitle == "Log to file ✓" ? "Log to file ✓" : "Log to file")
                    }
                    
                    Divider()
                    
                    Button(action: {
                        var infoFilePath: URL?
                        let fileManager = FileManager.default
                        
                        if let documentsDirectory = fileManager.urls(for: .documentDirectory, in: .userDomainMask).first {
                            infoFilePath = documentsDirectory.appendingPathComponent(AppStatus.logFileName)
                        }
                        
                        NSWorkspace.shared.selectFile(infoFilePath?.relativePath, inFileViewerRootedAtPath: "")
                    }) {
                        Text("Reveal in Finder")
                    }
                }
                Button(action: {
                    showSetKeyWindow()
                }) {
                    Text("Shortcut Keys")
                }
                Button(action: {
                    showUSBDevicesWindow()
                }) {
                    Text("USB Info")
                }
                Divider()
                Button(action: {
                    showResetFactoryWindow()
                }) {
                    Text("Serial Reset Tool...")
                }
                Button(action: {
                    showFirmwareUpdateWindow()
                }) {
                    Text("Firmware Update Tool...")
                }
                Button(action: {
                    showEdidNameWindow()
                }) {
                    Text("EDID Display Name Editor...")
                }
            }
            CommandGroup(replacing: CommandGroupPlacement.undoRedo) {
                EmptyView()
            }
            CommandGroup(replacing: CommandGroupPlacement.pasteboard){
                Button(action: {
                    let clipboardManager = DependencyContainer.shared.resolve(ClipboardManagerProtocol.self)
                    clipboardManager.handlePasteRequest()
                }) {
                    Text("Paste")
                }
                .keyboardShortcut("v", modifiers: .command)
                
                Button(action: {
                    if #available(macOS 12.3, *) {
                        let ocrManager = DependencyContainer.shared.resolve(OCRManagerProtocol.self)
                        ocrManager.startAreaSelection()
                    } else {
                        let alert = NSAlert()
                        alert.messageText = "Feature Unavailable"
                        alert.informativeText = "OCR functionality requires macOS 12.3 or later."
                        alert.addButton(withTitle: "OK")
                        alert.runModal()
                    }
                }) {
                    Text("OCR Copy")
                }
                
                Divider()
                
                Button(action: {
                    ClipboardWindowController.shared.toggle()
                }) {
                    Text("Open Clipboard Manager")
                }
                
                Button(action: {
                    if let capturesURL = cameraManager.getSavedFilesDirectory() {
                        NSWorkspace.shared.selectFile(nil, inFileViewerRootedAtPath: capturesURL.path)
                    }
                }) {
                    Text("Show Capture Folder")
                }
                
                Divider()
                
                Menu("Paste Behavior: \(pasteBehaviorTitle)") {
                    Button("Ask Every Time\(UserSettings.shared.pasteBehavior == .askEveryTime ? " ✓" : "")") {
                        UserSettings.shared.pasteBehavior = .askEveryTime
                        pasteBehaviorTitle = "Ask Every Time"
                        log.log(content: "Paste behavior set to: Ask Every Time")
                    }
                    
                    Button("Paste text to Target\(UserSettings.shared.pasteBehavior == .alwaysPasteToTarget ? " ✓" : "")") {
                        UserSettings.shared.pasteBehavior = .alwaysPasteToTarget
                        pasteBehaviorTitle = "Paste text to Target"
                        log.log(content: "Paste behavior set to: Auto Paste text to Target")
                    }
                    
                    Button("Pass events to Target\(UserSettings.shared.pasteBehavior == .alwaysPassToTarget ? " ✓" : "")") {
                        UserSettings.shared.pasteBehavior = .alwaysPassToTarget
                        pasteBehaviorTitle = "Pass events to Target"
                        log.log(content: "Paste behavior set to: Pass events to Target")
                    }
                }
                
                Button(action: {
                    if _isMouseLoopRunning {
                        mouseManager.stopMouseLoop()
                    } else {
                        mouseManager.runMouseLoop()
                    }
                }) {
                    Text(_isMouseLoopRunning ? "Prevent screen saver ✓" : "Prevent screen saver")
                }
                .keyboardShortcut("s", modifiers: .command)
                
                Divider()

            }
            CommandGroup(after: CommandGroupPlacement.sidebar) {
                Button(action: {
                    showAspectRatioSelectionWindow()
                }) {
                    Text("Target Aspect Ratio...")
                }
            }
        }
    }
    
    func showSetKeyWindow(){
        NSApp.activate(ignoringOtherApps: true)
        let detailView = SettingsScreen()
        let controller = SettingsScreenWC(rootView: detailView)
        controller.window?.title = "Shortcut Keys Setting"
        controller.showWindow(nil)
        NSApp.activate(ignoringOtherApps: false)
    }
    
    private func colorForConnectionStatus(_ isConnected: Bool?) -> Color {
        switch isConnected {
        case .some(true):
            return Color(red: 124 / 255.0, green: 205 / 255.0, blue: 124 / 255.0)
        case .some(false):
            return .orange
        case .none:
            return .gray
        }
    }
    
    private func handleSwitchToggle(isOn: Bool) {
        if isOn {
            hidManager.setUSBtoTarget()
        } else {
            hidManager.setUSBtoHost()
        }
        
        // update AppStatus
        AppStatus.isSwitchToggleOn = isOn
        
        let ser = serialPortManager
        ser.raiseDTR()
        
        DispatchQueue.main.asyncAfter(deadline: .now() + 0.6) {
            ser.lowerDTR()
        }
    }
    
    private func toggleAudio(isEnabled: Bool) {
        // Update audio status
        _isAudioEnabled = isEnabled
        AppStatus.isAudioEnabled = isEnabled
        audioManager.setAudioEnabled(isEnabled)
    }
    
    func showAspectRatioSelectionWindow() {
        WindowUtils.shared.showAspectRatioSelector { shouldUpdateWindow in
            if shouldUpdateWindow {
                // Notify AppDelegate to update window size
                WindowUtils.shared.updateWindowSizeThroughNotification()
            }
        }
    }
}


@MainActor
final class AppState: ObservableObject {
    private var  logger = DependencyContainer.shared.resolve(LoggerProtocol.self)
    
    init() {
        KeyboardShortcuts.onKeyUp(for: .exitRelativeMode) {
            // TODO: exitRelativeMode
            self.logger.log(content: "Exit Relative Mode...")
        }
        
        KeyboardShortcuts.onKeyUp(for: .exitFullScreenMode) {
            // TODO: exitFullScreenMode
            self.logger.log(content: "Exit FullScreen Mode...")
            // Exit full screen
            if let window = NSApp.windows.first {
                let isFullScreen = window.styleMask.contains(.fullScreen)
                if isFullScreen {
                    window.toggleFullScreen(nil)
                }
            }
        }
        
        KeyboardShortcuts.onKeyUp(for: .triggerAreaOCR) {
            if #available(macOS 12.3, *) {
                let ocrManager = DependencyContainer.shared.resolve(OCRManagerProtocol.self)
                ocrManager.startAreaSelection()
            }
        }
    }
}

func hexStringToDecimalInt(hexString: String) -> Int? {
    var cleanedHexString = hexString
    if hexString.hasPrefix("0x") {
        cleanedHexString = String(hexString.dropFirst(2))
    }
    
    guard let hexValue = UInt(cleanedHexString, radix: 16) else {
        return nil
    }
    
    return Int(hexValue)
}


struct SwitchToggleStyle: ToggleStyle {
    var width: CGFloat
    var height: CGFloat
    
    func makeBody(configuration: Configuration) -> some View {
        HStack {
            configuration.label
            Spacer()
            RoundedRectangle(cornerRadius: height / 2)
                .fill(configuration.isOn ? Color.gray : Color.orange)
                .frame(width: width, height: height)
                .overlay(
                    Circle()
                        .fill(Color.white)
                        .frame(width: height - 2, height: height - 2)
                        .offset(x: configuration.isOn ? (width / 2 - height / 2) : -(width / 2 - height / 2))
                        .animation(.linear(duration: 0.1), value: configuration.isOn)
                    )
                .onTapGesture {
                withAnimation(.spring(duration: 0.1)) { // withAnimation
                    configuration.isOn.toggle()
                }
            }
        }
        .frame(width: 105, height: 24)
    }
}


extension Color {
    init(red255: Double, green255: Double, blue255: Double, opacity: Double = 1.0) {
        self.init(red: red255 / 255.0, green: green255 / 255.0, blue: blue255 / 255.0, opacity: opacity)
    }
}

struct TransparentBackgroundButtonStyle: ButtonStyle {
    func makeBody(configuration: Configuration) -> some View {
        configuration.label
            .foregroundColor(.blue) 
            .padding()
            .background(RoundedRectangle(cornerRadius: 8)
                .fill(Color.blue.opacity(0.01))
                .opacity(configuration.isPressed ? 0.01 : 1))
                .scaleEffect(configuration.isPressed ? 1.2 : 1)
            .overlay(RoundedRectangle(cornerRadius: 8)
                        .stroke(Color.blue, lineWidth: 2))
    }
}

func showUSBDevicesWindow() {
    let usbDevicesView = USBDevicesView()
    let controller = NSHostingController(rootView: usbDevicesView)
    let window = NSWindow(contentViewController: controller)
    window.title = "USB Devices"
    window.setContentSize(NSSize(width: 400, height: 600))
    window.makeKeyAndOrderFront(nil)
    NSApp.activate(ignoringOtherApps: true)
}

func showResetFactoryWindow() {
    if let existingWindow = NSApp.windows.first(where: { $0.identifier?.rawValue == "resetSerialToolWindow" }) {
        // If window already exists, make it shake and bring to front
        
        // Use system-provided attention request (will make window or Dock icon bounce)
        NSApp.requestUserAttention(.criticalRequest)
        
        // Bring window to front
        existingWindow.makeKeyAndOrderFront(nil)
        existingWindow.orderFrontRegardless()
        return
    }
    
    // If window doesn't exist, create a new one
    let resetFactoryView = ResetFactoryView()
    let controller = NSHostingController(rootView: resetFactoryView)
    let window = NSWindow(contentViewController: controller)
    window.title = "Serial Reset Tool"
    window.identifier = NSUserInterfaceItemIdentifier(rawValue: "resetSerialToolWindow")
    window.setContentSize(NSSize(width: 400, height: 760))
    window.styleMask = [.titled, .closable]
    window.center()
    window.makeKeyAndOrderFront(nil)
    
    // Set callback when window closes to clear references
    window.isReleasedWhenClosed = false
//     NotificationCenter.default.addObserver(forName: NSWindow.willCloseNotification, object: window, queue: nil) { _ in
//         // aboutWindow = nil
// //        if let windown = NSApp.windows.first(where: { $0.identifier?.rawValue == "resetFactoryWindow" }) {
// //            windown.close()
// //        }
//     }
    
    // Save window reference
    // aboutWindow = window
    NSApp.activate(ignoringOtherApps: true)
}

func showFirmwareUpdateWindow() {
    if let existingWindow = NSApp.windows.first(where: { $0.identifier?.rawValue == "firmwareUpdateWindow" }) {
        // If window already exists, make it shake and bring to front
        
        // Use system-provided attention request (will make window or Dock icon bounce)
        NSApp.requestUserAttention(.criticalRequest)
        
        // Bring window to front
        existingWindow.makeKeyAndOrderFront(nil)
        existingWindow.orderFrontRegardless()
        return
    }
    
    // If window doesn't exist, create a new one
    let firmwareUpdateView = FirmwareUpdateView()
    let controller = NSHostingController(rootView: firmwareUpdateView)
    let window = NSWindow(contentViewController: controller)
    window.title = "Firmware Update Tool"
    window.identifier = NSUserInterfaceItemIdentifier(rawValue: "firmwareUpdateWindow")
    window.setContentSize(NSSize(width: 400, height: 600))
    window.styleMask = [.titled, .closable]
    window.center()
    window.makeKeyAndOrderFront(nil)
    
    // Set callback when window closes to clear references
    window.isReleasedWhenClosed = false
    
    // Save window reference
    NSApp.activate(ignoringOtherApps: true)
}

func showEdidNameWindow() {
    if let existingWindow = NSApp.windows.first(where: { $0.identifier?.rawValue == "edidNameWindow" }) {
        // If window already exists, make it shake and bring to front
        
        // Use system-provided attention request (will make window or Dock icon bounce)
        NSApp.requestUserAttention(.criticalRequest)
        
        // Bring window to front
        existingWindow.makeKeyAndOrderFront(nil)
        existingWindow.orderFrontRegardless()
        return
    }
    
    // If window doesn't exist, create a new one
    let edidNameView = EdidNameView()
    let controller = NSHostingController(rootView: edidNameView)
    let window = NSWindow(contentViewController: controller)
    window.title = "EDID Monitor Name Editor"
    window.identifier = NSUserInterfaceItemIdentifier(rawValue: "edidNameWindow")
    window.setContentSize(NSSize(width: 450, height: 500))
    window.styleMask = [.titled, .closable, .miniaturizable]
    window.center()
    
    // Ensure window can accept key events and become first responder
    window.acceptsMouseMovedEvents = true
    
    window.makeKeyAndOrderFront(nil)
    
    // Set callback when window closes to clear references
    window.isReleasedWhenClosed = false
    
    // Save window reference and activate app
    NSApp.activate(ignoringOtherApps: true)
}

// MARK: - Audio Source Menu Component
struct AudioSourceMenuContent: View {
    @ObservedObject var audioManager: AudioManager
    
    var body: some View {
        Group {
            // Input devices section
            Text("Microphone (Input)")
                .font(.caption)
                .foregroundColor(.secondary)
            
            if audioManager.availableInputDevices.isEmpty {
                Text("No input devices available")
                    .foregroundColor(.secondary)
                    .font(.caption)
            } else {
                ForEach(audioManager.availableInputDevices) { device in
                    Button(action: {
                        audioManager.selectInputDevice(device)
                    }) {
                        HStack {
                            if audioManager.selectedInputDevice?.deviceID == device.deviceID {
                                Image(systemName: "mic")
                                    .foregroundColor(.blue)
                                    .frame(width: 16)
                            }
                            Text(device.name)
                                .truncationMode(.tail)
                        }
                    }
                }
            }
            
            Divider()
            
            // Output devices section
            Text("Speakers (Output)")
                .font(.caption)
                .foregroundColor(.secondary)
            
            if audioManager.availableOutputDevices.isEmpty {
                Text("No output devices available")
                    .foregroundColor(.secondary)
                    .font(.caption)
            } else {
                ForEach(audioManager.availableOutputDevices) { device in
                    Button(action: {
                        audioManager.selectOutputDevice(device)
                    }) {
                        HStack {
                            if audioManager.selectedOutputDevice?.deviceID == device.deviceID {
                                Image(systemName: "speaker.wave.2")
                                    .foregroundColor(.blue)
                                    .frame(width: 16)
                            }
                            Text(device.name)
                                .truncationMode(.tail)
                        }
                    }
                }
            }
            
            Divider()
            
            Button("Refresh Audio Devices") {
                audioManager.updateAvailableAudioDevices()
            }
        }
        .onAppear {
            audioManager.updateAvailableAudioDevices()
        }
    }
}<|MERGE_RESOLUTION|>--- conflicted
+++ resolved
@@ -67,14 +67,11 @@
     
     @State private var _isSwitchToggleOn = false
     @State private var _isLockSwitch = true
-<<<<<<< HEAD
     @State private var _isAudioEnabled = false
     @State private var _isRecording = false
     @State private var _canTakePicture = false
-=======
     @State private var _isAudioEnabled = UserSettings.shared.isAudioEnabled  // Initialize with saved preference
     @State private var _isShowingAudioSourceDropdown = false
->>>>>>> b4ae34b6
     
     @State private var  _hasHdmiSignal: Bool?
     @State private var  _isKeyboardConnected: Bool?
@@ -121,7 +118,6 @@
                             } label: {
                                 Image(systemName: showButtons ? "keyboard" : "keyboard.chevron.compact.down.fill")
                             }
-<<<<<<< HEAD
                             
                             Button(action: {}) {
                                 Image(systemName: "poweron") // spacer
@@ -131,7 +127,6 @@
                             
                             Button {
                                 toggleAudio(isEnabled: !_isAudioEnabled)
-=======
                         }
                         ToolbarItem(placement: .automatic) {
                             Image(systemName: "poweron") // spacer
@@ -150,7 +145,6 @@
                                 Menu("Audio Settings") {
                                     AudioSourceMenuContent(audioManager: audioManager as! AudioManager)
                                 }
->>>>>>> b4ae34b6
                             } label: {
                                 Image(systemName: _isAudioEnabled ? "speaker.wave.3.fill" : "speaker.slash.fill")
                                     .resizable()
@@ -158,7 +152,6 @@
                                     .frame(width: 16, height: 16)
                                     .foregroundColor(_isAudioEnabled ? .green : .red)
                             }
-<<<<<<< HEAD
                             .help(_isAudioEnabled ? "Close audio" : "Open audio")
                             
                             Button {
@@ -190,7 +183,6 @@
                             .disabled(!_canTakePicture)
                             
                             Button {
-=======
                             .help("""
                                 Audio controls - Click to toggle audio or change settings
                                 
@@ -201,7 +193,6 @@
                         }
                         ToolbarItem(placement: .automatic) {
                             Button(action: {
->>>>>>> b4ae34b6
                                 showAspectRatioSelectionWindow()
                             } label: {
                                 Image(systemName: "display")
