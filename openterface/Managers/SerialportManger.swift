--- conflicted
+++ resolved
@@ -498,12 +498,9 @@
         let dataString = data.map { String(format: "%02X", $0) }.joined(separator: " ")
 
         if self.isDeviceReady || force {
-<<<<<<< HEAD
             if Logger.shared.SerialDataPrint {
                 Logger.shared.log(content: "Sending command: \(dataString)")
             }
-=======
->>>>>>> 0e38f995
             serialPort.send(data)
         } else {
             Logger.shared.log(content: "Serial port is not ready")
