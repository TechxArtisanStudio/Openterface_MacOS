/*
* ========================================================================== *
*                                                                            *
*    This file is part of the Openterface Mini KVM                           *
*                                                                            *
*    Copyright (C) 2024   <info@openterface.com>                             *
*                                                                            *
*    This program is free software: you can redistribute it and/or modify    *
*    it under the terms of the GNU General Public License as published by    *
*    the Free Software Foundation version 3.                                 *
*                                                                            *
*    This program is distributed in the hope that it will be useful, but     *
*    WITHOUT ANY WARRANTY; without even the implied warranty of              *
*    MERCHANTABILITY or FITNESS FOR A PARTICULAR PURPOSE. See the GNU        *
*    General Public License for more details.                                *
*                                                                            *
*    You should have received a copy of the GNU General Public License       *
*    along with this program. If not, see <http://www.gnu.org/licenses/>.    *
*                                                                            *
* ========================================================================== *
*/

import SwiftUI

final class AppDelegate: NSObject, NSApplicationDelegate, NSWindowDelegate, NSMenuDelegate {
    
    var statusBarManager = StatusBarManager()
    var hostmanager = HostManager()
    var keyboardManager = KeyboardManager.shared
<<<<<<< HEAD

    var hid = HIDManager.shared
=======
>>>>>>> a7f729e2
    
    // var observation: NSKeyValueObservation?
    var log = Logger.shared
    
    let aspectRatio = CGSize(width: 1080, height: 659)
    
    var isDarkMode: Bool {
        if #available(macOS 10.14, *) {
            if NSApp.effectiveAppearance.name == .darkAqua {
                return true
            }
        }
        return false
    }
    
    func applicationDidFinishLaunching(_ aNotification: Notification) {
        NSApp.mainMenu?.delegate = self
        
        if #available(macOS 12.0, *) {
            USBDeivcesManager.shared.update()
        } else {
            print("USBDeivcesManager.shared.update() is not available on macOS 12.0")
        }
<<<<<<< HEAD
=======
        
        // print("✅✅✅✅✅✅✅")
        // print(AppStatus.groupOpenterfaceDevices)
>>>>>>> a7f729e2

        NSApplication.shared.windows.forEach { window in
            if let windownName = window.identifier?.rawValue {
                if windownName.contains(UserSettings.shared.mainWindownName) {
                    window.delegate = self
                    window.backgroundColor = NSColor.fromHex("#000000")
                    window.styleMask.remove(.resizable)
                    
                    let fixedSize = aspectRatio
                    window.setContentSize(fixedSize)
                    window.minSize = fixedSize
                    window.maxSize = fixedSize
                    
                    window.center()
                }
                    
                   
            }
        }
    }
    
    func windowDidResize(_ notification: Notification) {
        if let window = NSApplication.shared.mainWindow {
            if let toolbar = window.toolbar, toolbar.isVisible {
                let windowHeight = window.frame.height
                let contentLayoutRect = window.contentLayoutRect
                _ = windowHeight - contentLayoutRect.height
                AppStatus.currentView = contentLayoutRect
                AppStatus.currentWindow = window.frame
            }
        }
    }

    func windowWillResize(_ sender: NSWindow, to targetFrameSize: NSSize) -> NSSize {
        var newSize: NSSize = targetFrameSize
        newSize.height = (AppStatus.currentView.width / (AppStatus.videoDimensions.width / AppStatus.videoDimensions.height)) + (AppStatus.currentWindow.height - AppStatus.currentView.height)
        return newSize
    }

    func windowWillStartLiveResize(_ notification: Notification) {

    }

    func windowDidEndLiveResize(_ notification: Notification) {
         
    }

    // click on window close button to exit the programme
    func applicationShouldTerminateAfterLastWindowClosed(_ sender: NSApplication) -> Bool {
        true
    }
    
    func applicationShouldTerminate(_ sender: NSApplication) -> NSApplication.TerminateReply {
        return .terminateNow
    }
    
    func applicationWillFinishLaunching(_ notification: Notification) {
        
    }
    
    func applicationWillUpdate(_ notification: Notification) {
        
    }
}

extension NSColor {
    static func fromHex(_ hex: String) -> NSColor {
        let hexFormatted: String = hex.trimmingCharacters(in: CharacterSet.alphanumerics.inverted)
        
        var int: UInt64 = 0
        Scanner(string: hexFormatted).scanHexInt64(&int)
        let a, r, g, b: UInt64
        switch hexFormatted.count {
        case 3: // RGB (12-bit)
            (a, r, g, b) = (255, (int >> 8) * 17, (int >> 4 & 0xF) * 17, (int & 0xF) * 17)
        case 6: // RGB (24-bit)
            (a, r, g, b) = (255, int >> 16, int >> 8 & 0xFF, int & 0xFF)
        case 8: // ARGB (32-bit)
            (a, r, g, b) = (int >> 24, int >> 16 & 0xFF, int >> 8 & 0xFF, int & 0xFF)
        default:
            (a, r, g, b) = (255, 0, 0, 0)
        }
        
        return NSColor(red: CGFloat(r) / 255, green: CGFloat(g) / 255, blue: CGFloat(b) / 255, alpha: CGFloat(a) / 255)
    }
}
<|MERGE_RESOLUTION|>--- conflicted
+++ resolved
@@ -27,11 +27,9 @@
     var statusBarManager = StatusBarManager()
     var hostmanager = HostManager()
     var keyboardManager = KeyboardManager.shared
-<<<<<<< HEAD
 
     var hid = HIDManager.shared
-=======
->>>>>>> a7f729e2
+
     
     // var observation: NSKeyValueObservation?
     var log = Logger.shared
@@ -55,12 +53,6 @@
         } else {
             print("USBDeivcesManager.shared.update() is not available on macOS 12.0")
         }
-<<<<<<< HEAD
-=======
-        
-        // print("✅✅✅✅✅✅✅")
-        // print(AppStatus.groupOpenterfaceDevices)
->>>>>>> a7f729e2
 
         NSApplication.shared.windows.forEach { window in
             if let windownName = window.identifier?.rawValue {
